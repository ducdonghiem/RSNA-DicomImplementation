<<<<<<< HEAD
from data_preprocessing import DataPreprocessor

# Initialize preprocessor
preprocessor = DataPreprocessor(
    # data_path="../data/input_dcms",
    # data_path="../data/cancer",
    # data_path="../data",
    data_path = "../../RSNABreastCancerDetection/data/rsna-breast-cancer-detection/train_images",
    # output_path="../processed_data", 
    output_path="../../processed_data", 
    resize_to=(512, 512),
    crop=True,
    apply_voilut=True,
    stretch=True
)

# Get dataset info
stats = preprocessor.get_statistics()
print(stats)

# Process all files
preprocessor.process_dcm()
=======
# from DataPreprocessor import DataPreprocessor

# # Initialize preprocessor
# preprocessor = DataPreprocessor(
#     # data_path="../data/input_dcms",
#     data_path="../data/cancer",
#     # data_path="../data",
#     output_path="../processed_data", 
#     resize_to=(512, 512),
#     crop=True,
#     apply_voilut=True,
#     stretch=False
# )

# # Get dataset info
# stats = preprocessor.get_statistics()
# print(stats)

# # Process all files
# preprocessor.process_dcm()

#=============================================================================

from BreastCancerTrainer import BreastCancerTrainer

def main():
    """Main function to run training."""
    # Configuration
    config = {
        'model_name': 'resnet50',  # or 'vit_b_16'
        'num_classes': 2,
        'pretrained': True,
        'batch_size': 32,
        'learning_rate': 1e-4,
        'weight_decay': 1e-4,
        'epochs': 50,
        'patience': 10,
        'num_workers': 4,
        'k_folds': 5,
        'target_col': 'cancer',
        'output_dir': 'outputs'
    }
    
    # Paths (adjust these to your data)
    csv_path = 'train.csv'  # Your CSV file with scan_id, patient_id, cancer columns
    data_root = 'data'      # Root directory containing patient folders with .npy files
    
    # Create trainer
    trainer = BreastCancerTrainer(config)
    
    # Run K-fold cross validation
    fold_results = trainer.train_with_kfold(csv_path, data_root, k_folds=5)
    
    print("Training completed successfully!")


if __name__ == "__main__":
    main()
>>>>>>> f2fd42b0
<|MERGE_RESOLUTION|>--- conflicted
+++ resolved
@@ -1,39 +1,17 @@
-<<<<<<< HEAD
-from data_preprocessing import DataPreprocessor
-
-# Initialize preprocessor
-preprocessor = DataPreprocessor(
-    # data_path="../data/input_dcms",
-    # data_path="../data/cancer",
-    # data_path="../data",
-    data_path = "../../RSNABreastCancerDetection/data/rsna-breast-cancer-detection/train_images",
-    # output_path="../processed_data", 
-    output_path="../../processed_data", 
-    resize_to=(512, 512),
-    crop=True,
-    apply_voilut=True,
-    stretch=True
-)
-
-# Get dataset info
-stats = preprocessor.get_statistics()
-print(stats)
-
-# Process all files
-preprocessor.process_dcm()
-=======
 # from DataPreprocessor import DataPreprocessor
 
 # # Initialize preprocessor
 # preprocessor = DataPreprocessor(
 #     # data_path="../data/input_dcms",
-#     data_path="../data/cancer",
+#     # data_path="../data/cancer",
 #     # data_path="../data",
-#     output_path="../processed_data", 
-#     resize_to=(512, 512),
+#     data_path = "../../RSNABreastCancerDetection/data/rsna-breast-cancer-detection/train_images",
+    # output_path="../processed_data", 
+#     output_path="../../processed_data", 
+    resize_to=(512, 512),
 #     crop=True,
 #     apply_voilut=True,
-#     stretch=False
+#     stretch=True
 # )
 
 # # Get dataset info
@@ -79,5 +57,4 @@
 
 
 if __name__ == "__main__":
-    main()
->>>>>>> f2fd42b0
+    main()